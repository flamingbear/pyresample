--- conflicted
+++ resolved
@@ -15,10 +15,7 @@
 #
 # You should have received a copy of the GNU General Public License
 # along with this program.  If not, see <http://www.gnu.org/licenses/>.
-<<<<<<< HEAD
-=======
-
->>>>>>> 205bcf6b
+
 """Test cases for spherical geometry."""
 
 from pyresample.spherical import SphPolygon, Arc, SCoordinate, CCoordinate
@@ -27,7 +24,6 @@
 
 
 class TestSCoordinate(unittest.TestCase):
-
     """Test SCoordinates."""
 
     def test_distance(self):
@@ -233,7 +229,6 @@
 
 
 class TestSphericalPolygon(unittest.TestCase):
-
     """Test the spherical polygon."""
 
     def test_area(self):
@@ -532,7 +527,6 @@
         self.assertTrue(np.allclose(poly_inter.vertices,
                                     np.deg2rad(res)))
 
-<<<<<<< HEAD
     def test_consistent_radius(self):
         poly1 = np.array([(-50, 69), (-36, 69), (-36, 64), (-50, 64)])
         poly2 = np.array([(-46, 68), (-40, 68), (-40, 65), (-45, 65)])
@@ -541,21 +535,4 @@
         poly_inter = poly_outer.intersection(poly_inner)
         self.assertAlmostEqual(poly_inter.radius, poly_inner.radius)
         # Well, now when we are at it.
-        self.assertAlmostEqual(poly_inter.area(), poly_inner.area())
-=======
-
-def suite():
-    """The suite for test_spherical."""
-    loader = unittest.TestLoader()
-    mysuite = unittest.TestSuite()
-    mysuite.addTest(loader.loadTestsFromTestCase(TestSCoordinate))
-    mysuite.addTest(loader.loadTestsFromTestCase(TestCCoordinate))
-    mysuite.addTest(loader.loadTestsFromTestCase(TestArc))
-    mysuite.addTest(loader.loadTestsFromTestCase(TestSphericalPolygon))
-
-    return mysuite
-
-
-if __name__ == '__main__':
-    unittest.main()
->>>>>>> 205bcf6b
+        self.assertAlmostEqual(poly_inter.area(), poly_inner.area())