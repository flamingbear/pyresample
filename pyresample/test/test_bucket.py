--- conflicted
+++ resolved
@@ -207,13 +207,8 @@
         self.assertEqual(np.count_nonzero(~np.isnan(result)), 2)
 
     def _get_max_result(self, data, **kwargs):
-<<<<<<< HEAD
         """Compute the bucket max with kwargs and check that no dask computation is performed."""
-        with dask.config.set(scheduler=CustomScheduler(max_computes=1)):
-=======
-        """Compute the bucket average with kwargs and check that no dask computation is performed."""
-        with dask.config.set(scheduler=CustomScheduler(max_computes=0)):
->>>>>>> 70f7fbdc
+        with dask.config.set(scheduler=CustomScheduler(max_computes=0)):
             result = self.resampler.get_max(data, **kwargs)
         return result.compute()
 
