--- conflicted
+++ resolved
@@ -36,14 +36,8 @@
         valid = False
     return valid
 
-<<<<<<< HEAD
 def _load_axis_info(nc_handle, coord_varname):
     """ load extent and length for the axis held in coord_varname (min, max, len) """
-=======
-
-def _load_axis_extent(nc_handle, coord_varname):
-    """ load extent for the axis held in coord_varname (min, max, len) """
->>>>>>> f14e39fd
 
     # this requires reading the data
     values = nc_handle[coord_varname][:]
@@ -164,24 +158,11 @@
     # we now have the names for the x= and y= coordinate variables: load the extent of each axis separately
     axis_info = dict()
     for axis in xy.keys():
-<<<<<<< HEAD
         axis_info[axis] = _load_axis_info(nc_file, xy[axis])
 
     # create the shape, and area_extent arrays
     shape  = (axis_info['y'][2], axis_info['x'][2])
     extent = (axis_info['x'][0], axis_info['y'][0], axis_info['x'][1], axis_info['y'][1])
-=======
-        extents[axis] = _load_axis_extent(nc_file, xy[axis])
-
-    # create the shape, and area_extent arrays in the same order as the dimensions
-    #    of the variable (hence the OrderedDict for xy)
-    shape = [-1, ]*2
-    extent = [-1, ]*4
-    for iaxis, axis in enumerate(xy.keys()):
-        shape[iaxis] = extents[axis][2]
-        extent[iaxis] = extents[axis][0]
-        extent[iaxis+2] = extents[axis][1]
->>>>>>> f14e39fd
 
     # transform the crs objecto a proj_dict (might not be needed in future versions of pyresample)
     proj_dict = crs.to_dict()
