--- conflicted
+++ resolved
@@ -24,14 +24,9 @@
 import pyproj
 import warnings
 
-<<<<<<< HEAD
-from ._proj4 import (proj4_dict_to_str, proj4_str_to_dict, convert_proj_floats, proj4_radius_parameters)  # noqa
-from ._rasterio import get_area_def_from_raster  # noqa
-from ._cf import load_cf_area
-=======
 from .proj4 import (proj4_dict_to_str, proj4_str_to_dict, convert_proj_floats, proj4_radius_parameters)  # noqa
 from .rasterio import get_area_def_from_raster  # noqa
->>>>>>> 3b584e68
+from ._cf import load_cf_area
 
 
 def get_area_def(*args, **kwargs):
