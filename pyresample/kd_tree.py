--- conflicted
+++ resolved
@@ -28,14 +28,8 @@
 
 import numpy as np
 
-<<<<<<< HEAD
-from pyresample import geometry
-from pyresample import data_reduce
-from pyresample import _spatial_mp
-=======
 from pykdtree.kdtree import KDTree
 from pyresample import CHUNK_SIZE, _spatial_mp, data_reduce, geometry
->>>>>>> 5ddced83
 
 logger = getLogger(__name__)
 
