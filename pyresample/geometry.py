#!/usr/bin/env python
# -*- coding: utf-8 -*-
# pyresample, Resampling of remote sensing image data in python
#
# Copyright (C) 2010-2016
#
# Authors:
#    Esben S. Nielsen
#    Thomas Lavergne
#    Adam Dybbroe
#
# This program is free software: you can redistribute it and/or modify it under
# the terms of the GNU Lesser General Public License as published by the Free
# Software Foundation, either version 3 of the License, or (at your option) any
# later version.
#
# This program is distributed in the hope that it will be useful, but WITHOUT
# ANY WARRANTY; without even the implied warranty of MERCHANTABILITY or FITNESS
# FOR A PARTICULAR PURPOSE.  See the GNU Lesser General Public License for more
# details.
#
# You should have received a copy of the GNU Lesser General Public License
# along with this program.  If not, see <http://www.gnu.org/licenses/>.

"""Classes for geometry operations."""

import hashlib
import warnings
from collections import OrderedDict
from logging import getLogger
from pathlib import Path

import numpy as np
import yaml
from pyproj import Geod, transform

from pyresample import CHUNK_SIZE
from pyresample._spatial_mp import Cartesian, Cartesian_MP, Proj, Proj_MP
from pyresample.boundary import AreaDefBoundary, Boundary, SimpleBoundary
from pyresample.utils import (proj4_dict_to_str,
                              proj4_radius_parameters,
                              get_geostationary_height,
                              check_slice_orientation, load_cf_area)
from pyresample.area_config import create_area_def

try:
    from xarray import DataArray
except ImportError:
    DataArray = np.ndarray

from pyproj import CRS

logger = getLogger(__name__)


class DimensionError(ValueError):
    """Wrap ValueError."""

    pass


class IncompatibleAreas(ValueError):
    """Error when the areas to combine are not compatible."""

    pass


class BaseDefinition(object):
    """Base class for geometry definitions.

    .. versionchanged:: 1.8.0

        `BaseDefinition` no longer checks the validity of the provided
        longitude and latitude coordinates to improve performance. Longitude
        arrays are expected to be between -180 and 180 degrees, latitude -90
        to 90 degrees. Use :func:`~pyresample.utils.check_and_wrap` to preprocess
        your arrays.

    """

    def __init__(self, lons=None, lats=None, nprocs=1):
        """Initialize BaseDefinition."""
        if type(lons) != type(lats):
            raise TypeError('lons and lats must be of same type')
        elif lons is not None:
            if not isinstance(lons, (np.ndarray, DataArray)):
                lons = np.asanyarray(lons)
                lats = np.asanyarray(lats)
            if lons.shape != lats.shape:
                raise ValueError('lons and lats must have same shape')

        self.nprocs = nprocs
        self.lats = lats
        self.lons = lons
        self.ndim = None
        self.cartesian_coords = None
        self.hash = None

    def __getitem__(self, key):
        """Slice a 2D geographic definition."""
        y_slice, x_slice = key
        return self.__class__(
            lons=self.lons[y_slice, x_slice],
            lats=self.lats[y_slice, x_slice],
            nprocs=self.nprocs
        )

    def __hash__(self):
        """Compute the hash of this object."""
        if self.hash is None:
            self.hash = int(self.update_hash().hexdigest(), 16)
        return self.hash

    def __eq__(self, other):
        """Test for approximate equality."""
        if self is other:
            return True
        if not isinstance(other, BaseDefinition):
            return False
        if other.lons is None or other.lats is None:
            other_lons, other_lats = other.get_lonlats()
        else:
            other_lons = other.lons
            other_lats = other.lats

        if self.lons is None or self.lats is None:
            self_lons, self_lats = self.get_lonlats()
        else:
            self_lons = self.lons
            self_lats = self.lats

        if self_lons is other_lons and self_lats is other_lats:
            return True
        if isinstance(self_lons, DataArray) and np.ndarray is not DataArray:
            self_lons = self_lons.data
            self_lats = self_lats.data
        if isinstance(other_lons, DataArray) and np.ndarray is not DataArray:
            other_lons = other_lons.data
            other_lats = other_lats.data
        try:
            from dask.array import allclose
        except ImportError:
            from numpy import allclose
        try:
            return (allclose(self_lons, other_lons, atol=1e-6, rtol=5e-9, equal_nan=True) and
                    allclose(self_lats, other_lats, atol=1e-6, rtol=5e-9, equal_nan=True))
        except (AttributeError, ValueError):
            return False

    def __ne__(self, other):
        """Test for approximate equality."""
        return not self.__eq__(other)

    def get_area_extent_for_subset(self, row_LR, col_LR, row_UL, col_UL):
        """Calculate extent for a subdomain of this area.

        Rows are counted from upper left to lower left and columns are
        counted from upper left to upper right.

        Args:
            row_LR (int): row of the lower right pixel
            col_LR (int): col of the lower right pixel
            row_UL (int): row of the upper left pixel
            col_UL (int): col of the upper left pixel

        Returns:
            area_extent (tuple):
                Area extent (LL_x, LL_y, UR_x, UR_y) of the subset

        Author:
            Ulrich Hamann

        """
        (a, b) = self.get_proj_coords(data_slice=(row_LR, col_LR))
        a = a - 0.5 * self.pixel_size_x
        b = b - 0.5 * self.pixel_size_y
        (c, d) = self.get_proj_coords(data_slice=(row_UL, col_UL))
        c = c + 0.5 * self.pixel_size_x
        d = d + 0.5 * self.pixel_size_y

        return a, b, c, d

    def get_lonlat(self, row, col):
        """Retrieve lon and lat of single pixel.

        Parameters
        ----------
        row : int
        col : int

        Returns
        -------
        (lon, lat) : tuple of floats

        """
        if self.ndim != 2:
            raise DimensionError(('operation undefined '
                                  'for %sD geometry ') % self.ndim)
        elif self.lons is None or self.lats is None:
            raise ValueError('lon/lat values are not defined')
        return self.lons[row, col], self.lats[row, col]

    def get_lonlats(self, data_slice=None, chunks=None, **kwargs):
        """Get longitude and latitude arrays representing this geometry.

        Returns
        -------
        (lon, lat) : tuple of numpy arrays
            If `chunks` is provided then the arrays will be dask arrays
            with the provided chunk size. If `chunks` is not provided then
            the returned arrays are the same as the internal data types
            of this geometry object (numpy or dask).

        """
        lons = self.lons
        lats = self.lats
        if lons is None or lats is None:
            raise ValueError('lon/lat values are not defined')
        elif DataArray is not np.ndarray and isinstance(lons, DataArray):
            # lons/lats are xarray DataArray objects, use numpy/dask array underneath
            lons = lons.data
            lats = lats.data

        if chunks is not None:
            import dask.array as da
            if isinstance(lons, da.Array):
                # rechunk to this specific chunk size
                lons = lons.rechunk(chunks)
                lats = lats.rechunk(chunks)
            elif not isinstance(lons, da.Array):
                # convert numpy array to dask array
                lons = da.from_array(np.asanyarray(lons), chunks=chunks)
                lats = da.from_array(np.asanyarray(lats), chunks=chunks)
        if data_slice is not None:
            lons, lats = lons[data_slice], lats[data_slice]
        return lons, lats

    def get_lonlats_dask(self, chunks=None):
        """Get the lon lats as a single dask array."""
        warnings.warn("'get_lonlats_dask' is deprecated, please use "
                      "'get_lonlats' with the 'chunks' keyword argument specified.", DeprecationWarning)
        if chunks is None:
            chunks = CHUNK_SIZE  # FUTURE: Use a global config object instead
        return self.get_lonlats(chunks=chunks)

    def get_boundary_lonlats(self):
        """Return Boundary objects."""
        s1_lon, s1_lat = self.get_lonlats(data_slice=(0, slice(None)))
        s2_lon, s2_lat = self.get_lonlats(data_slice=(slice(None), -1))
        s3_lon, s3_lat = self.get_lonlats(data_slice=(-1, slice(None, None, -1)))
        s4_lon, s4_lat = self.get_lonlats(data_slice=(slice(None, None, -1), 0))
        return (SimpleBoundary(s1_lon.squeeze(), s2_lon.squeeze(), s3_lon.squeeze(), s4_lon.squeeze()),
                SimpleBoundary(s1_lat.squeeze(), s2_lat.squeeze(), s3_lat.squeeze(), s4_lat.squeeze()))

    def get_bbox_lonlats(self):
        """Return the bounding box lons and lats."""
        s1_lon, s1_lat = self.get_lonlats(data_slice=(0, slice(None)))
        s2_lon, s2_lat = self.get_lonlats(data_slice=(slice(None), -1))
        s3_lon, s3_lat = self.get_lonlats(data_slice=(-1, slice(None, None, -1)))
        s4_lon, s4_lat = self.get_lonlats(data_slice=(slice(None, None, -1), 0))
        return zip(*[(s1_lon.squeeze(), s1_lat.squeeze()),
                     (s2_lon.squeeze(), s2_lat.squeeze()),
                     (s3_lon.squeeze(), s3_lat.squeeze()),
                     (s4_lon.squeeze(), s4_lat.squeeze())])

    def get_cartesian_coords(self, nprocs=None, data_slice=None, cache=False):
        """Retrieve cartesian coordinates of geometry definition.

        Parameters
        ----------
        nprocs : int, optional
            Number of processor cores to be used.
            Defaults to the nprocs set when instantiating object
        data_slice : slice object, optional
            Calculate only cartesian coordnates for the defined slice
        cache : bool, optional
            Store result the result. Requires data_slice to be None

        Returns
        -------
        cartesian_coords : numpy array

        """
        if cache:
            warnings.warn("'cache' keyword argument will be removed in the "
                          "future and data will not be cached.", PendingDeprecationWarning)

        if self.cartesian_coords is None:
            # Coordinates are not cached
            if nprocs is None:
                nprocs = self.nprocs

            if data_slice is None:
                # Use full slice
                data_slice = slice(None)

            lons, lats = self.get_lonlats(nprocs=nprocs, data_slice=data_slice)

            if nprocs > 1:
                cartesian = Cartesian_MP(nprocs)
            else:
                cartesian = Cartesian()

            cartesian_coords = cartesian.transform_lonlats(np.ravel(lons), np.ravel(lats))
            if isinstance(lons, np.ndarray) and lons.ndim > 1:
                # Reshape to correct shape
                cartesian_coords = cartesian_coords.reshape(lons.shape[0], lons.shape[1], 3)

            if cache and data_slice is None:
                self.cartesian_coords = cartesian_coords
        else:
            # Coordinates are cached
            if data_slice is None:
                cartesian_coords = self.cartesian_coords
            else:
                cartesian_coords = self.cartesian_coords[data_slice]

        return cartesian_coords

    @property
    def corners(self):
        """Return the corners of the current area."""
        from pyresample.spherical_geometry import Coordinate
        return [Coordinate(*self.get_lonlat(0, 0)),
                Coordinate(*self.get_lonlat(0, -1)),
                Coordinate(*self.get_lonlat(-1, -1)),
                Coordinate(*self.get_lonlat(-1, 0))]

    def __contains__(self, point):
        """Check if a point is inside the 4 corners of the current area.

        This uses great circle arcs as area boundaries.

        """
        from pyresample.spherical_geometry import point_inside, Coordinate
        corners = self.corners

        if isinstance(point, tuple):
            return point_inside(Coordinate(*point), corners)
        else:
            return point_inside(point, corners)

    def overlaps(self, other):
        """Test if the current area overlaps the *other* area.

        This is based solely on the corners of areas, assuming the
        boundaries to be great circles.

        Parameters
        ----------
        other : object
            Instance of subclass of BaseDefinition

        Returns
        -------
        overlaps : bool

        """
        from pyresample.spherical_geometry import Arc

        self_corners = self.corners

        other_corners = other.corners

        for i in self_corners:
            if i in other:
                return True
        for i in other_corners:
            if i in self:
                return True

        self_arc1 = Arc(self_corners[0], self_corners[1])
        self_arc2 = Arc(self_corners[1], self_corners[2])
        self_arc3 = Arc(self_corners[2], self_corners[3])
        self_arc4 = Arc(self_corners[3], self_corners[0])

        other_arc1 = Arc(other_corners[0], other_corners[1])
        other_arc2 = Arc(other_corners[1], other_corners[2])
        other_arc3 = Arc(other_corners[2], other_corners[3])
        other_arc4 = Arc(other_corners[3], other_corners[0])

        for i in (self_arc1, self_arc2, self_arc3, self_arc4):
            for j in (other_arc1, other_arc2, other_arc3, other_arc4):
                if i.intersects(j):
                    return True
        return False

    def get_area(self):
        """Get the area of the convex area defined by the corners of the curren area."""
        from pyresample.spherical_geometry import get_polygon_area

        return get_polygon_area(self.corners)

    def intersection(self, other):
        """Return the corners of the intersection polygon of the current area with *other*.

        Parameters
        ----------
        other : object
            Instance of subclass of BaseDefinition

        Returns
        -------
        (corner1, corner2, corner3, corner4) : tuple of points

        """
        from pyresample.spherical_geometry import intersection_polygon
        return intersection_polygon(self.corners, other.corners)

    def overlap_rate(self, other):
        """Get how much the current area overlaps an *other* area.

        Parameters
        ----------
        other : object
            Instance of subclass of BaseDefinition

        Returns
        -------
        overlap_rate : float

        """
        from pyresample.spherical_geometry import get_polygon_area
        other_area = other.get_area()
        inter_area = get_polygon_area(self.intersection(other))
        return inter_area / other_area

    def get_area_slices(self, area_to_cover):
        """Compute the slice to read based on an `area_to_cover`."""
        raise NotImplementedError


class CoordinateDefinition(BaseDefinition):
    """Base class for geometry definitions defined by lons and lats only."""

    def __init__(self, lons, lats, nprocs=1):
        """Initialize CoordinateDefinition."""
        if not isinstance(lons, (np.ndarray, DataArray)):
            lons = np.asanyarray(lons)
            lats = np.asanyarray(lats)
        super(CoordinateDefinition, self).__init__(lons, lats, nprocs)
        if lons.shape == lats.shape and lons.dtype == lats.dtype:
            self.shape = lons.shape
            self.size = lons.size
            self.ndim = lons.ndim
            self.dtype = lons.dtype
        else:
            raise ValueError(('%s must be created with either '
                              'lon/lats of the same shape with same dtype') %
                             self.__class__.__name__)

    def concatenate(self, other):
        """Concatenate coordinate definitions."""
        if self.ndim != other.ndim:
            raise DimensionError(('Unable to concatenate %sD and %sD '
                                  'geometries') % (self.ndim, other.ndim))
        klass = _get_highest_level_class(self, other)
        lons = np.concatenate((self.lons, other.lons))
        lats = np.concatenate((self.lats, other.lats))
        nprocs = min(self.nprocs, other.nprocs)
        return klass(lons, lats, nprocs=nprocs)

    def append(self, other):
        """Append another coordinate definition to existing one."""
        if self.ndim != other.ndim:
            raise DimensionError(('Unable to append %sD and %sD '
                                  'geometries') % (self.ndim, other.ndim))
        self.lons = np.concatenate((self.lons, other.lons))
        self.lats = np.concatenate((self.lats, other.lats))
        self.shape = self.lons.shape
        self.size = self.lons.size

    def __str__(self):
        """Return string representation of the coordinate definition."""
        # Rely on numpy's object printing
        return ('Shape: %s\nLons: %s\nLats: %s') % (str(self.shape),
                                                    str(self.lons),
                                                    str(self.lats))

    def geocentric_resolution(self, ellps='WGS84', radius=None, nadir_factor=2):
        """Calculate maximum geocentric pixel resolution.

        If `lons` is a :class:`xarray.DataArray` object with a `resolution`
        attribute, this will be used instead of loading the longitude and
        latitude data. In this case the resolution attribute is assumed to
        mean the nadir resolution of a swath and will be multiplied by the
        `nadir_factor` to adjust for increases in the spatial resolution
        towards the limb of the swath.

        Args:
            ellps (str): PROJ Ellipsoid for the Cartographic projection
                used as the target geocentric coordinate reference system.
                Default: 'WGS84'. Ignored if `radius` is provided.
            radius (float): Spherical radius of the Earth to use instead of
                the definitions in `ellps`.
            nadir_factor (int): Number to multiply the nadir resolution
                attribute by to reflect pixel size on the limb of the swath.

        Returns: Estimated maximum pixel size in meters on a geocentric
            coordinate system (X, Y, Z) representing the Earth.

        Raises: RuntimeError if a simple search for valid longitude/latitude
            data points found no valid data points.

        """
        if hasattr(self.lons, 'attrs') and \
                self.lons.attrs.get('resolution') is not None:
            return self.lons.attrs['resolution'] * nadir_factor
        if self.ndim == 1:
            raise RuntimeError("Can't confidently determine geocentric "
                               "resolution for 1D swath.")
        from pyproj import transform
        rows = self.shape[0]
        start_row = rows // 2  # middle row
        src = Proj('+proj=latlong +datum=WGS84')
        if radius:
            dst = Proj("+proj=cart +a={} +b={}".format(radius, radius))
        else:
            dst = Proj("+proj=cart +ellps={}".format(ellps))
        # simply take the first two columns of the middle of the swath
        lons = self.lons[start_row: start_row + 1, :2]
        lats = self.lats[start_row: start_row + 1, :2]
        if hasattr(lons.data, 'compute'):
            # dask arrays, compute them together
            import dask.array as da
            lons, lats = da.compute(lons, lats)
        if hasattr(lons, 'values'):
            # convert xarray to numpy array
            lons = lons.values
            lats = lats.values
        lons = lons.ravel()
        lats = lats.ravel()
        alt = np.zeros_like(lons)

        xyz = np.stack(transform(src, dst, lons, lats, alt), axis=1)
        dist = np.linalg.norm(xyz[1] - xyz[0])
        dist = dist[np.isfinite(dist)]
        if not dist.size:
            raise RuntimeError("Could not calculate geocentric resolution")
        return dist[0]


class GridDefinition(CoordinateDefinition):
    """Grid defined by lons and lats.

    Parameters
    ----------
    lons : numpy array
    lats : numpy array
    nprocs : int, optional
        Number of processor cores to be used for calculations.

    Attributes
    ----------
    shape : tuple
        Grid shape as (rows, cols)
    size : int
        Number of elements in grid
    lons : object
        Grid lons
    lats : object
        Grid lats
    cartesian_coords : object
        Grid cartesian coordinates

    """

    def __init__(self, lons, lats, nprocs=1):
        """Initialize GridDefinition."""
        super(GridDefinition, self).__init__(lons, lats, nprocs)
        if lons.shape != lats.shape:
            raise ValueError('lon and lat grid must have same shape')
        elif lons.ndim != 2:
            raise ValueError('2 dimensional lon lat grid expected')


def get_array_hashable(arr):
    """Compute a hashable form of the array `arr`.

    Works with numpy arrays, dask.array.Array, and xarray.DataArray.
    """
    # look for precomputed value
    if isinstance(arr, DataArray) and np.ndarray is not DataArray:
        return arr.attrs.get('hash', get_array_hashable(arr.data))
    else:
        try:
            return arr.name.encode('utf-8')  # dask array
        except AttributeError:
            return np.asarray(arr).view(np.uint8)  # np array


class SwathDefinition(CoordinateDefinition):
    """Swath defined by lons and lats.

    Parameters
    ----------
    lons : numpy array
    lats : numpy array
    nprocs : int, optional
        Number of processor cores to be used for calculations.

    Attributes
    ----------
    shape : tuple
        Swath shape
    size : int
        Number of elements in swath
    ndims : int
        Swath dimensions
    lons : object
        Swath lons
    lats : object
        Swath lats
    cartesian_coords : object
        Swath cartesian coordinates

    """

    def __init__(self, lons, lats, nprocs=1):
        """Initialize SwathDefinition."""
        if not isinstance(lons, (np.ndarray, DataArray)):
            lons = np.asanyarray(lons)
            lats = np.asanyarray(lats)
        super(SwathDefinition, self).__init__(lons, lats, nprocs)
        if lons.shape != lats.shape:
            raise ValueError('lon and lat arrays must have same shape')
        elif lons.ndim > 2:
            raise ValueError('Only 1 and 2 dimensional swaths are allowed')

    def copy(self):
        """Copy the current swath."""
        return SwathDefinition(self.lons, self.lats)

    @staticmethod
    def _do_transform(src, dst, lons, lats, alt):
        """Run pyproj.transform and stack the results."""
        x, y, z = transform(src, dst, lons, lats, alt)
        return np.dstack((x, y, z))

    def aggregate(self, **dims):
        """Aggregate the current swath definition by averaging.

        For example, averaging over 2x2 windows:
        `sd.aggregate(x=2, y=2)`
        """
        import pyproj
        import dask.array as da

        geocent = pyproj.Proj(proj='geocent')
        latlong = pyproj.Proj(proj='latlong')
        res = da.map_blocks(self._do_transform, latlong, geocent,
                            self.lons.data, self.lats.data,
                            da.zeros_like(self.lons.data), new_axis=[2],
                            chunks=(self.lons.chunks[0], self.lons.chunks[1], 3))
        res = DataArray(res, dims=['y', 'x', 'coord'], coords=self.lons.coords)
        res = res.coarsen(**dims).mean()
        lonlatalt = da.map_blocks(self._do_transform, geocent, latlong,
                                  res[:, :, 0].data, res[:, :, 1].data,
                                  res[:, :, 2].data, new_axis=[2],
                                  chunks=res.data.chunks)
        lons = DataArray(lonlatalt[:, :, 0], dims=self.lons.dims,
                         coords=res.coords, attrs=self.lons.attrs.copy())
        lats = DataArray(lonlatalt[:, :, 1], dims=self.lons.dims,
                         coords=res.coords, attrs=self.lons.attrs.copy())
        try:
            resolution = lons.attrs['resolution'] * ((dims.get('x', 1) + dims.get('y', 1)) / 2)
            lons.attrs['resolution'] = resolution
            lats.attrs['resolution'] = resolution
        except KeyError:
            pass
        return SwathDefinition(lons, lats)

    def __hash__(self):
        """Compute the hash of this object."""
        if self.hash is None:
            self.hash = int(self.update_hash().hexdigest(), 16)
        return self.hash

    def update_hash(self, the_hash=None):
        """Update the hash."""
        if the_hash is None:
            the_hash = hashlib.sha1()
        the_hash.update(get_array_hashable(self.lons))
        the_hash.update(get_array_hashable(self.lats))
        try:
            if self.lons.mask is not False:
                the_hash.update(get_array_hashable(self.lons.mask))
        except AttributeError:
            pass
        return the_hash

    def _compute_omerc_parameters(self, ellipsoid):
        """Compute the oblique mercator projection bouding box parameters."""
        lines, cols = self.lons.shape
        lon1, lon2 = np.asanyarray(self.lons[[0, -1], int(cols / 2)])
        lat1, lat, lat2 = np.asanyarray(
            self.lats[[0, int(lines / 2), -1], int(cols / 2)])
        if any(np.isnan((lon1, lon2, lat1, lat, lat2))):
            thelons = self.lons[:, int(cols / 2)]
            thelons = thelons.where(thelons.notnull(), drop=True)
            thelats = self.lats[:, int(cols / 2)]
            thelats = thelats.where(thelats.notnull(), drop=True)
            lon1, lon2 = np.asanyarray(thelons[[0, -1]])
            lines = len(thelats)
            lat1, lat, lat2 = np.asanyarray(thelats[[0, int(lines / 2), -1]])

        proj_dict2points = {'proj': 'omerc', 'lat_0': lat, 'ellps': ellipsoid,
                            'lat_1': lat1, 'lon_1': lon1,
                            'lat_2': lat2, 'lon_2': lon2,
                            'no_rot': True
                            }

        # We need to compute alpha-based omerc for geotiff support
        lonc, lat0 = Proj(**proj_dict2points)(0, 0, inverse=True)
        az1, az2, _ = Geod(**proj_dict2points).inv(lonc, lat0, lon2, lat2)
        azimuth = az1
        az1, az2, _ = Geod(**proj_dict2points).inv(lonc, lat0, lon1, lat1)
        if abs(az1 - azimuth) > 1:
            if abs(az2 - azimuth) > 1:
                logger.warning("Can't find appropriate azimuth.")
            else:
                azimuth += az2
                azimuth /= 2
        else:
            azimuth += az1
            azimuth /= 2
        if abs(azimuth) > 90:
            azimuth = 180 + azimuth

        prj_params = {'proj': 'omerc', 'alpha': float(azimuth), 'lat_0': float(lat0), 'lonc': float(lonc),
                      'gamma': 0,
                      'ellps': ellipsoid}

        return prj_params

    def _compute_generic_parameters(self, projection, ellipsoid):
        """Compute the projection bb parameters for most projections."""
        lines, cols = self.lons.shape
        lat_0 = self.lats[int(lines / 2), int(cols / 2)]
        lon_0 = self.lons[int(lines / 2), int(cols / 2)]
        return {'proj': projection, 'ellps': ellipsoid,
                'lat_0': lat_0, 'lon_0': lon_0}

    def get_edge_lonlats(self):
        """Get the concatenated boundary of the current swath."""
        lons, lats = self.get_bbox_lonlats()
        blons = np.ma.concatenate(lons)
        blats = np.ma.concatenate(lats)
        return blons, blats

    def compute_bb_proj_params(self, proj_dict):
        """Compute BB projection parameters."""
        projection = proj_dict['proj']
        if projection == 'omerc':
            ellipsoid = proj_dict.get('ellps', 'sphere')
            return self._compute_omerc_parameters(ellipsoid)
        else:
            ellipsoid = proj_dict.get('ellps', 'WGS84')
            new_proj = self._compute_generic_parameters(projection, ellipsoid)
            new_proj.update(proj_dict)
            return new_proj

    def _compute_uniform_shape(self):
        """Compute the height and width of a domain to have uniform resolution across dimensions."""
        g = Geod(ellps='WGS84')

        def notnull(arr):
            try:
                return arr.where(arr.notnull(), drop=True)
            except AttributeError:
                return arr[np.isfinite(arr)]
        leftlons = self.lons[:, 0]
        rightlons = self.lons[:, -1]
        middlelons = self.lons[:, int(self.lons.shape[1] / 2)]
        leftlats = self.lats[:, 0]
        rightlats = self.lats[:, -1]
        middlelats = self.lats[:, int(self.lats.shape[1] / 2)]
        try:
            import dask.array as da
        except ImportError:
            pass
        else:
            leftlons, rightlons, middlelons, leftlats, rightlats, middlelats = da.compute(leftlons, rightlons,
                                                                                          middlelons, leftlats,
                                                                                          rightlats, middlelats)
        leftlons = notnull(leftlons)
        rightlons = notnull(rightlons)
        middlelons = notnull(middlelons)
        leftlats = notnull(leftlats)
        rightlats = notnull(rightlats)
        middlelats = notnull(middlelats)

        az1, az2, width1 = g.inv(leftlons[0], leftlats[0], rightlons[0], rightlats[0])
        az1, az2, width2 = g.inv(leftlons[-1], leftlats[-1], rightlons[-1], rightlats[-1])
        az1, az2, height = g.inv(middlelons[0], middlelats[0], middlelons[-1], middlelats[-1])
        width = min(width1, width2)
        vresolution = height * 1.0 / self.lons.shape[0]
        hresolution = width * 1.0 / self.lons.shape[1]
        resolution = min(vresolution, hresolution)
        width = int(width * 1.1 / resolution)
        height = int(height * 1.1 / resolution)
        return height, width

    def compute_optimal_bb_area(self, proj_dict=None):
        """Compute the "best" bounding box area for this swath with `proj_dict`.

        By default, the projection is Oblique Mercator (`omerc` in proj.4), in
        which case the right projection angle `alpha` is computed from the
        swath centerline. For other projections, only the appropriate center of
        projection and area extents are computed.

        The height and width are computed so that the resolution is
        approximately the same across dimensions.
        """
        if proj_dict is None:
            proj_dict = {}
        projection = proj_dict.setdefault('proj', 'omerc')
        area_id = projection + '_otf'
        description = 'On-the-fly ' + projection + ' area'
        height, width = self._compute_uniform_shape()
        proj_dict = self.compute_bb_proj_params(proj_dict)

        area = DynamicAreaDefinition(area_id, description, proj_dict)
        lons, lats = self.get_edge_lonlats()
        return area.freeze((lons, lats), shape=(height, width))


class DynamicAreaDefinition(object):
    """An AreaDefintion containing just a subset of the needed parameters.

    The purpose of this class is to be able to adapt the area extent and shape
    of the area to a given set of longitudes and latitudes, such that e.g.
    polar satellite granules can be resampled optimally to a given projection.

    Parameters
    ----------
    area_id:
        The name of the area.
    description:
        The description of the area.
    projection:
        The dictionary or string or CRS object of projection parameters.
        Doesn't have to be complete. If not complete, ``proj_info`` must
        be provided to ``freeze`` to "fill in" any missing parameters.
    width:
        x dimension in number of pixels, aka number of grid columns
    height:
        y dimension in number of pixels, aka number of grid rows
    shape:
        Corresponding array shape as (height, width)
    area_extent:
        The area extent of the area.
    pixel_size_x:
        Pixel width in projection units
    pixel_size_y:
        Pixel height in projection units
    resolution:
        Resolution of the resulting area as (pixel_size_x, pixel_size_y) or a scalar if pixel_size_x == pixel_size_y.
    optimize_projection:
        Whether the projection parameters have to be optimized.
    rotation:
        Rotation in degrees (negative is cw)

    """

    def __init__(self, area_id=None, description=None, projection=None,
                 width=None, height=None, area_extent=None,
                 resolution=None, optimize_projection=False, rotation=None):
        """Initialize the DynamicAreaDefinition."""
        self.area_id = area_id
        self.description = description
        self.width = width
        self.height = height
        self.shape = (self.height, self.width)
        self.area_extent = area_extent
        self.optimize_projection = optimize_projection
        if isinstance(resolution, (int, float)):
            resolution = (resolution, resolution)
        self.resolution = resolution
        self.rotation = rotation
        self._projection = projection

        # check if non-dict projections are valid
        # dicts may be updated later
        if not isinstance(self._projection, dict):
            CRS(projection)

    def _get_proj_dict(self):
        projection = self._projection
        try:
            crs = CRS(projection)
        except RuntimeError:
            # could be incomplete dictionary
            return projection
        return crs.to_dict()

    @property
    def pixel_size_x(self):
        """Return pixel size in X direction."""
        if self.resolution is None:
            return None
        return self.resolution[0]

    @property
    def pixel_size_y(self):
        """Return pixel size in Y direction."""
        if self.resolution is None:
            return None
        return self.resolution[1]

    def compute_domain(self, corners, resolution=None, shape=None):
        """Compute shape and area_extent from corners and [shape or resolution] info.

        Corners represents the center of pixels, while area_extent represents the edge of pixels.

        Note that ``shape`` is (rows, columns) and ``resolution`` is
        (x_size, y_size); the dimensions are flipped.

        """
        if resolution is not None and shape is not None:
            raise ValueError("Both resolution and shape can't be provided.")
        elif resolution is None and shape is None:
            raise ValueError("Either resolution or shape must be provided.")

        if shape:
            height, width = shape
            x_resolution = (corners[2] - corners[0]) * 1.0 / (width - 1)
            y_resolution = (corners[3] - corners[1]) * 1.0 / (height - 1)
        else:
            if isinstance(resolution, (int, float)):
                resolution = (resolution, resolution)
            x_resolution, y_resolution = resolution
            width = int(np.rint((corners[2] - corners[0]) * 1.0
                                / x_resolution + 1))
            height = int(np.rint((corners[3] - corners[1]) * 1.0
                                 / y_resolution + 1))

        area_extent = (corners[0] - x_resolution / 2,
                       corners[1] - y_resolution / 2,
                       corners[2] + x_resolution / 2,
                       corners[3] + y_resolution / 2)
        return area_extent, width, height

    def freeze(self, lonslats=None, resolution=None, shape=None, proj_info=None):
        """Create an AreaDefinition from this area with help of some extra info.

        Parameters
        ----------
        lonlats : SwathDefinition or tuple
          The geographical coordinates to contain in the resulting area.
          A tuple should be ``(lons, lats)``.
        resolution:
          the resolution of the resulting area.
        shape:
          the shape of the resulting area.
        proj_info:
          complementing parameters to the projection info.

        Resolution and shape parameters are ignored if the instance is created
        with the `optimize_projection` flag set to True.

        """
        proj_dict = self._get_proj_dict()
        projection = self._projection
        if proj_info is not None:
            # this is now our complete projection information
            proj_dict.update(proj_info)
            projection = proj_dict

        if self.optimize_projection:
            return lonslats.compute_optimal_bb_area(proj_dict)
        if resolution is None:
            resolution = self.resolution
        if shape is None:
            shape = self.shape
        height, width = shape
        shape = None if None in shape else shape
        area_extent = self.area_extent
        if not area_extent or not width or not height:
            proj4 = Proj(proj_dict)
            try:
                lons, lats = lonslats
            except (TypeError, ValueError):
                lons, lats = lonslats.get_lonlats()
            xarr, yarr = proj4(np.asarray(lons), np.asarray(lats))
            xarr[xarr > 9e29] = np.nan
            yarr[yarr > 9e29] = np.nan
            corners = [np.nanmin(xarr), np.nanmin(yarr),
                       np.nanmax(xarr), np.nanmax(yarr)]
            area_extent, width, height = self.compute_domain(corners, resolution, shape)
        return AreaDefinition(self.area_id, self.description, '',
                              projection, width, height,
                              area_extent, self.rotation)


def invproj(data_x, data_y, proj_dict):
    """Perform inverse projection."""
    # XXX: does pyproj copy arrays? What can we do so it doesn't?
    target_proj = Proj(proj_dict)
    return np.dstack(target_proj(data_x, data_y, inverse=True))


class AreaDefinition(BaseDefinition):
    """Holds definition of an area.

    Parameters
    ----------
    area_id : str
        Identifier for the area
    description : str
        Human-readable description of the area
    proj_id : str
        ID of projection
    projection: dict or str or pyproj.crs.CRS
        Dictionary of PROJ parameters or string of PROJ or WKT parameters.
        Can also be a :class:`pyproj.crs.CRS` object.
    width : int
        x dimension in number of pixels, aka number of grid columns
    height : int
        y dimension in number of pixels, aka number of grid rows
    area_extent : list
        Area extent as a list (lower_left_x, lower_left_y, upper_right_x, upper_right_y)
    rotation: float, optional
        rotation in degrees (negative is clockwise)
    nprocs : int, optional
        Number of processor cores to be used for certain calculations

    Attributes
    ----------
    area_id : str
        Identifier for the area
    description : str
        Human-readable description of the area
    proj_id : str
        ID of projection
    projection : dict or str
        Dictionary or string with Proj.4 parameters
    width : int
        x dimension in number of pixels, aka number of grid columns
    height : int
        y dimension in number of pixels, aka number of grid rows
    rotation: float
        rotation in degrees (negative is cw)
    size : int
        Number of points in grid
    area_extent : tuple
        Area extent as a tuple (lower_left_x, lower_left_y, upper_right_x, upper_right_y)
    area_extent_ll : tuple
        Area extent in lons lats as a tuple (lower_left_lon, lower_left_lat, upper_right_lon, upper_right_lat)
    pixel_size_x : float
        Pixel width in projection units
    pixel_size_y : float
        Pixel height in projection units
    upper_left_extent : tuple
        Coordinates (x, y) of upper left corner of upper left pixel in projection units
    pixel_upper_left : tuple
        Coordinates (x, y) of center of upper left pixel in projection units
    pixel_offset_x : float
        x offset between projection center and upper left corner of upper
        left pixel in units of pixels.
    pixel_offset_y : float
        y offset between projection center and upper left corner of upper
        left pixel in units of pixels..
    crs : pyproj.crs.CRS
        Coordinate reference system object similar to the PROJ parameters in
        `proj_dict` and `proj_str`. This is the preferred attribute to use
        when working with the `pyproj` library. Note, however, that this
        object is not thread-safe and should not be passed between threads.
    crs_wkt : str
        WellKnownText version of the CRS object. This is the preferred
        way of describing CRS information as a string.
    cartesian_coords : object
        Grid cartesian coordinates

    """

    def __init__(self, area_id, description, proj_id, projection, width, height,
                 area_extent, rotation=None, nprocs=1, lons=None, lats=None,
                 dtype=np.float64):
        """Initialize AreaDefinition."""
        super(AreaDefinition, self).__init__(lons, lats, nprocs)
        self.area_id = area_id
        self.description = description
        self.proj_id = proj_id
        self.width = int(width)
        self.height = int(height)
        self.crop_offset = (0, 0)
        try:
            self.rotation = float(rotation)
        except TypeError:
            self.rotation = 0
        if lons is not None:
            if lons.shape != self.shape:
                raise ValueError('Shape of lon lat grid must match '
                                 'area definition')
        self.size = height * width
        self.ndim = 2
        self.pixel_size_x = (area_extent[2] - area_extent[0]) / float(width)
        self.pixel_size_y = (area_extent[3] - area_extent[1]) / float(height)
        self._area_extent = tuple(area_extent)
        self.crs_wkt = CRS(projection).to_wkt()
        self._proj_dict = None

        # Calculate area_extent in lon lat
        proj = Proj(projection)
        corner_lons, corner_lats = proj((area_extent[0], area_extent[2]),
                                        (area_extent[1], area_extent[3]),
                                        inverse=True)
        self.area_extent_ll = (corner_lons[0], corner_lats[0],
                               corner_lons[1], corner_lats[1])

        # Calculate projection coordinates of extent of upper left pixel
        self.upper_left_extent = (float(area_extent[0]), float(area_extent[3]))
        self.pixel_upper_left = (float(area_extent[0]) + float(self.pixel_size_x) / 2,
                                 float(area_extent[3]) - float(self.pixel_size_y) / 2)

        # Pixel_offset defines the distance to projection center from origin
        # (UL) of image in units of pixels.
        self.pixel_offset_x = -self.area_extent[0] / self.pixel_size_x
        self.pixel_offset_y = self.area_extent[3] / self.pixel_size_y

        self._projection_x_coords = None
        self._projection_y_coords = None

        self.dtype = dtype

    @property
    def crs(self):
        """Wrap the `crs` property in a helper property.

        The :class:`pyproj.crs.CRS` object is not thread-safe. To avoid
        accidentally passing it between threads, we only create it when it
        is requested (the `self.crs` property). The alternative of storing it
        as a normal instance attribute could cause issues between threads.

        """
        return CRS.from_wkt(self.crs_wkt)

    @property
    def is_geostationary(self):
        """Whether this area is in a geostationary satellite projection or not."""
        coord_operation = self.crs.coordinate_operation
        if coord_operation is None:
            return False
        return 'geostationary' in coord_operation.method_name.lower()

    @property
    def proj_dict(self):
        """Return the PROJ projection dictionary.

        This is no longer the preferred way of describing CRS information.
        Switch to the `crs` or `crs_wkt` properties for the most flexibility.
        """
        if self._proj_dict is None:
            self._proj_dict = self.crs.to_dict()
        return self._proj_dict

    @property
    def area_extent(self):
        """Tuple of this area's extent (xmin, ymin, xmax, ymax)."""
        return self._area_extent

    def copy(self, **override_kwargs):
        """Make a copy of the current area.

        This replaces the current values with anything in *override_kwargs*.
        """
        kwargs = {'area_id': self.area_id,
                  'description': self.description,
                  'proj_id': self.proj_id,
                  'projection': self.crs_wkt,
                  'width': self.width,
                  'height': self.height,
                  'area_extent': self.area_extent,
                  'rotation': self.rotation}
        kwargs.update(override_kwargs)
        return AreaDefinition(**kwargs)

    def aggregate(self, **dims):
        """Return an aggregated version of the area."""
        width = int(self.width / dims.get('x', 1))
        height = int(self.height / dims.get('y', 1))
        return self.copy(height=height, width=width)

    @property
    def shape(self):
        """Return area shape."""
        return self.height, self.width

    @property
    def resolution(self):
        """Return area resolution in X and Y direction."""
        return self.pixel_size_x, self.pixel_size_y

    @property
    def name(self):
        """Return area name."""
        warnings.warn("'name' is deprecated, use 'description' instead.", PendingDeprecationWarning)
        return self.description

    @property
    def x_size(self):
        """Return area width."""
        warnings.warn("'x_size' is deprecated, use 'width' instead.", PendingDeprecationWarning)
        return self.width

    @property
    def y_size(self):
        """Return area height."""
        warnings.warn("'y_size' is deprecated, use 'height' instead.", PendingDeprecationWarning)
        return self.height

    @classmethod
    def from_epsg(cls, code, resolution):
        """Create an AreaDefinition object from an epsg code (string or int) and a resolution."""
        if CRS is None:
            raise NotImplementedError
        crs = CRS('EPSG:' + str(code))
        bounds = crs.area_of_use.bounds
        proj = Proj(crs)
        left1, low1 = proj(bounds[0], bounds[1])
        right1, up1 = proj(bounds[2], bounds[3])
        left2, up2 = proj(bounds[0], bounds[3])
        right2, low2 = proj(bounds[2], bounds[1])
        left = min(left1, left2)
        right = max(right1, right2)
        up = max(up1, up2)
        low = min(low1, low2)
        area_extent = (left, low, right, up)
        return create_area_def(crs.name, crs.to_dict(), area_extent=area_extent, resolution=resolution)

    @classmethod
    def from_extent(cls, area_id, projection, shape, area_extent, units=None, **kwargs):
        """Create an AreaDefinition object from area_extent and shape.

        Parameters
        ----------
        area_id : str
            ID of area
        projection : dict or str
            Projection parameters as a proj4_dict or proj4_string
        shape : list
            Number of pixels in the y and x direction (height, width)
        area_extent : list
            Area extent as a list (lower_left_x, lower_left_y, upper_right_x, upper_right_y)
        units : str, optional
            Units that provided arguments should be interpreted as. This can be
            one of 'deg', 'degrees', 'meters', 'metres', and any
            parameter supported by the
            `cs2cs -lu <https://proj4.org/apps/cs2cs.html#cmdoption-cs2cs-lu>`_
            command. Units are determined in the following priority:

            1. units expressed with each variable through a DataArray's attrs attribute.
            2. units passed to ``units``
            3. units used in ``projection``
            4. meters

        description : str, optional
            Description/name of area. Defaults to area_id
        proj_id : str, optional
            ID of projection
        rotation: float, optional
            rotation in degrees (negative is cw)
        nprocs : int, optional
            Number of processor cores to be used
        lons : numpy array, optional
            Grid lons
        lats : numpy array, optional
            Grid lats

        Returns
        -------
        AreaDefinition : AreaDefinition

        """
        return create_area_def(area_id, projection, shape=shape, area_extent=area_extent, units=units, **kwargs)

    @classmethod
    def from_circle(cls, area_id, projection, center, radius, shape=None, resolution=None, units=None, **kwargs):
        """Create an AreaDefinition from center, radius, and shape or from center, radius, and resolution.

        Parameters
        ----------
        area_id : str
            ID of area
        projection : dict or str
            Projection parameters as a proj4_dict or proj4_string
        center : list
            Center of projection (x, y)
        radius : list or float
            Length from the center to the edges of the projection (dx, dy)
        shape : list, optional
            Number of pixels in the y and x direction (height, width)
        resolution : list or float, optional
            Size of pixels: (dx, dy)
        units : str, optional
            Units that provided arguments should be interpreted as. This can be
            one of 'deg', 'degrees', 'meters', 'metres', and any
            parameter supported by the
            `cs2cs -lu <https://proj4.org/apps/cs2cs.html#cmdoption-cs2cs-lu>`_
            command. Units are determined in the following priority:

            1. units expressed with each variable through a DataArray's attrs attribute.
            2. units passed to ``units``
            3. units used in ``projection``
            4. meters

        description : str, optional
            Description/name of area. Defaults to area_id
        proj_id : str, optional
            ID of projection
        rotation: float, optional
            rotation in degrees (negative is cw)
        nprocs : int, optional
            Number of processor cores to be used
        lons : numpy array, optional
            Grid lons
        lats : numpy array, optional
            Grid lats
        optimize_projection:
            Whether the projection parameters have to be optimized for a DynamicAreaDefinition.

        Returns
        -------
        AreaDefinition or DynamicAreaDefinition : AreaDefinition or DynamicAreaDefinition
            If shape or resolution are provided, an AreaDefinition object is returned.
            Else a DynamicAreaDefinition object is returned

        Notes
        -----
        * ``resolution`` and ``radius`` can be specified with one value if dx == dy

        """
        return create_area_def(area_id, projection, shape=shape, center=center, radius=radius,
                               resolution=resolution, units=units, **kwargs)

    @classmethod
    def from_area_of_interest(cls, area_id, projection, shape, center, resolution, units=None, **kwargs):
        """Create an AreaDefinition from center, resolution, and shape.

        Parameters
        ----------
        area_id : str
            ID of area
        projection : dict or str
            Projection parameters as a proj4_dict or proj4_string
        shape : list
            Number of pixels in the y and x direction (height, width)
        center : list
            Center of projection (x, y)
        resolution : list or float
            Size of pixels: (dx, dy). Can be specified with one value if dx == dy
        units : str, optional
            Units that provided arguments should be interpreted as. This can be
            one of 'deg', 'degrees', 'meters', 'metres', and any
            parameter supported by the
            `cs2cs -lu <https://proj4.org/apps/cs2cs.html#cmdoption-cs2cs-lu>`_
            command. Units are determined in the following priority:

            1. units expressed with each variable through a DataArray's attrs attribute.
            2. units passed to ``units``
            3. units used in ``projection``
            4. meters

        description : str, optional
            Description/name of area. Defaults to area_id
        proj_id : str, optional
            ID of projection
        rotation: float, optional
            rotation in degrees (negative is cw)
        nprocs : int, optional
            Number of processor cores to be used
        lons : numpy array, optional
            Grid lons
        lats : numpy array, optional
            Grid lats

        Returns
        -------
        AreaDefinition : AreaDefinition

        """
        return create_area_def(area_id, projection, shape=shape, center=center,
                               resolution=resolution, units=units, **kwargs)

    @classmethod
    def from_ul_corner(cls, area_id, projection, shape, upper_left_extent, resolution, units=None, **kwargs):
        """Create an AreaDefinition object from upper_left_extent, resolution, and shape.

        Parameters
        ----------
        area_id : str
            ID of area
        projection : dict or str
            Projection parameters as a proj4_dict or proj4_string
        shape : list
            Number of pixels in the y and x direction (height, width)
        upper_left_extent : list
            Upper left corner of upper left pixel (x, y)
        resolution : list or float
            Size of pixels in **meters**: (dx, dy). Can be specified with one value if dx == dy
        units : str, optional
            Units that provided arguments should be interpreted as. This can be
            one of 'deg', 'degrees', 'meters', 'metres', and any
            parameter supported by the
            `cs2cs -lu <https://proj4.org/apps/cs2cs.html#cmdoption-cs2cs-lu>`_
            command. Units are determined in the following priority:

            1. units expressed with each variable through a DataArray's attrs attribute.
            2. units passed to ``units``
            3. units used in ``projection``
            4. meters

        description : str, optional
            Description/name of area. Defaults to area_id
        proj_id : str, optional
            ID of projection
        rotation: float, optional
            rotation in degrees (negative is cw)
        nprocs : int, optional
            Number of processor cores to be used
        lons : numpy array, optional
            Grid lons
        lats : numpy array, optional
            Grid lats

        Returns
        -------
        AreaDefinition : AreaDefinition

        """
        return create_area_def(area_id, projection, shape=shape, upper_left_extent=upper_left_extent,
                               resolution=resolution, units=units, **kwargs)

    @classmethod
    def from_cf(cls, cf_file, variable=None, y=None, x=None):
        """Create an AreaDefinition object from a netCDF/CF file.

        Parameters
        ----------
        nc_file : string or object
            path to a netCDF/CF file, or opened xarray.Dataset object
        variable : string, optional
            name of the variable to load the AreaDefinition from
            If variable is None the file will be searched for valid CF
            area definitions
        y : string, optional
            name of the variable to use as 'y' axis of the CF area definition
            If y is None an appropriate 'y' axis will be deduced from the CF file
        x : string, optional
            name of the variable to use as 'x' axis of the CF area definition
            If x is None an appropriate 'x' axis will be deduced from the CF file

        Returns
        -------
        AreaDefinition : AreaDefinition

        """
        return load_cf_area(cf_file, variable=variable, y=y, x=x)[0]

    def __hash__(self):
        """Compute the hash of this object."""
        if self.hash is None:
            self.hash = int(self.update_hash().hexdigest(), 16)
        return self.hash

    @property
    def proj_str(self):
        """Return PROJ projection string.

        This is no longer the preferred way of describing CRS information.
        Switch to the `crs` or `crs_wkt` properties for the most flexibility.

        """
        proj_dict = self.proj_dict.copy()
        if 'towgs84' in proj_dict and isinstance(proj_dict['towgs84'], list):
            # pyproj 2+ creates a list in the dictionary
            # but the string should be comma-separated
            if all(x == 0 for x in proj_dict['towgs84']):
                # all 0s in towgs84 are technically equal to not having them
                # specified, but PROJ considers them different
                proj_dict.pop('towgs84')
            else:
                proj_dict['towgs84'] = ','.join(str(x) for x in proj_dict['towgs84'])
        return proj4_dict_to_str(proj_dict, sort=True)

    def __str__(self):
        """Return string representation of the AreaDefinition."""
        # We need a sorted dictionary for a unique hash of str(self)
        proj_dict = self.proj_dict
        proj_str = ('{' +
                    ', '.join(["'%s': '%s'" % (str(k), str(proj_dict[k]))
                               for k in sorted(proj_dict.keys())]) +
                    '}')
        if not self.proj_id:
            third_line = ""
        else:
            third_line = "Projection ID: {0}\n".format(self.proj_id)
        return ('Area ID: {0}\nDescription: {1}\n{2}'
                'Projection: {3}\nNumber of columns: {4}\nNumber of rows: {5}\n'
                'Area extent: {6}').format(self.area_id, self.description, third_line,
                                           proj_str, self.width, self.height,
                                           tuple(round(x, 4) for x in self.area_extent))

    __repr__ = __str__

    def to_cartopy_crs(self):
        """Convert projection to cartopy CRS object."""
        from pyresample.utils.cartopy import from_proj
        bounds = (self.area_extent[0],
                  self.area_extent[2],
                  self.area_extent[1],
                  self.area_extent[3])
        if self.crs.to_epsg() is not None:
            proj_params = "EPSG:{}".format(self.crs.to_epsg())
        else:
            proj_params = self.crs.to_proj4()
        if self.crs.is_geographic:
            # Convert area extent from degrees to radians
            bounds = np.deg2rad(bounds)
        crs = from_proj(proj_params, bounds=bounds)
        return crs

    def create_areas_def(self):
        """Generate YAML formatted representation of this area."""
<<<<<<< HEAD
        if self.crs.to_epsg() is not None:
=======
        warnings.warn("'create_areas_def' is deprecated. Please use `dump` instead, which also "
                      "supports writing directly to a file.", DeprecationWarning)

        return self.dump()

    def dump(self, filename=None):
        """Generate YAML formatted representation of this area.

        Args:
            filename (str or pathlib.Path or file-like object): Yaml file location to dump the area to.

        Returns:
            If file is None returns yaml str
        """
        if hasattr(self, 'crs') and self.crs.to_epsg() is not None:
>>>>>>> 49a3d7d8
            proj_dict = {'EPSG': self.crs.to_epsg()}
        else:
            proj_dict = self.crs.to_dict()

        res = OrderedDict(description=self.description,
                          projection=OrderedDict(proj_dict),
                          shape=OrderedDict([('height', self.height), ('width', self.width)]))
        units = res['projection'].pop('units', None)
        extent = OrderedDict([('lower_left_xy', list(self.area_extent[:2])),
                              ('upper_right_xy', list(self.area_extent[2:]))])
        if units is not None:
            extent['units'] = units
        res['area_extent'] = extent

        yml_str = ordered_dump(OrderedDict([(self.area_id, res)]), default_flow_style=None)

        if filename is not None:
            if hasattr(filename, 'write'):
                filename.write(yml_str)
            elif isinstance(filename, (str, Path)):
                with open(filename, 'a') as fh:
                    fh.write(yml_str)
        else:
            return yml_str

    def create_areas_def_legacy(self):
        """Create area definition in legacy format."""
        warnings.warn("Pyresample's legacy areas file format is deprecated. "
                      "Use the 'YAML' format instead.")
        proj_dict = self.proj_dict
        proj_str = ','.join(["%s=%s" % (str(k), str(proj_dict[k]))
                             for k in sorted(proj_dict.keys())])

        fmt = "REGION: {name} {{\n"
        fmt += "\tNAME:\t{name}\n"
        fmt += "\tPCS_ID:\t{area_id}\n"
        fmt += "\tPCS_DEF:\t{proj_str}\n"
        fmt += "\tXSIZE:\t{x_size}\n"
        fmt += "\tYSIZE:\t{y_size}\n"
        # fmt += "\tROTATION:\t{rotation}\n"
        fmt += "\tAREA_EXTENT: {area_extent}\n}};\n"
        area_def_str = fmt.format(name=self.description, area_id=self.area_id,
                                  proj_str=proj_str, x_size=self.width,
                                  y_size=self.height,
                                  area_extent=self.area_extent)
        return area_def_str

    def __eq__(self, other):
        """Test for equality."""
        try:
            return ((self.proj_str == other.proj_str) and
                    (self.shape == other.shape) and
                    (np.allclose(self.area_extent, other.area_extent)))
        except AttributeError:
            return super(AreaDefinition, self).__eq__(other)

    def __ne__(self, other):
        """Test for equality."""
        return not self.__eq__(other)

    def update_hash(self, the_hash=None):
        """Update a hash, or return a new one if needed."""
        if the_hash is None:
            the_hash = hashlib.sha1()
        the_hash.update(self.crs_wkt.encode('utf-8'))
        the_hash.update(np.array(self.shape))
        the_hash.update(np.array(self.area_extent))
        return the_hash

    def colrow2lonlat(self, cols, rows):
        """Return lons and lats for the given image columns and rows.

        Both scalars and arrays are supported. To be used with scarse
        data points instead of slices (see get_lonlats).

        """
        p = Proj(self.proj_str)
        x = self.projection_x_coords
        y = self.projection_y_coords
        return p(x[cols],  y[rows], inverse=True)

    def lonlat2colrow(self, lons, lats):
        """Return image columns and rows for the given lons and lats.

        Both scalars and arrays are supported.  Same as
        get_xy_from_lonlat, renamed for convenience.

        """
        return self.get_xy_from_lonlat(lons, lats)

    def get_xy_from_lonlat(self, lon, lat):
        """Retrieve closest x and y coordinates.

        Retrieve closest x and y coordinates (column, row indices) for the
        specified geolocation (lon,lat) if inside area. If lon,lat is a point a
        ValueError is raised if the return point is outside the area domain. If
        lon,lat is a tuple of sequences of longitudes and latitudes, a tuple of
        masked arrays are returned.

        :Input:

        lon : point or sequence (list or array) of longitudes
        lat : point or sequence (list or array) of latitudes

        :Returns:

        (x, y) : tuple of integer points/arrays

        """
        if isinstance(lon, list):
            lon = np.array(lon)
        if isinstance(lat, list):
            lat = np.array(lat)

        if ((isinstance(lon, np.ndarray) and
             not isinstance(lat, np.ndarray)) or (not isinstance(lon, np.ndarray) and isinstance(lat, np.ndarray))):
            raise ValueError("Both lon and lat needs to be of " +
                             "the same type and have the same dimensions!")

        if isinstance(lon, np.ndarray) and isinstance(lat, np.ndarray):
            if lon.shape != lat.shape:
                raise ValueError("lon and lat is not of the same shape!")

        pobj = Proj(self.proj_str)
        xm_, ym_ = pobj(lon, lat)

        return self.get_xy_from_proj_coords(xm_, ym_)

    def get_xy_from_proj_coords(self, xm, ym):
        """Find closest grid cell index for a specified projection coordinate.

        If xm, ym is a tuple of sequences of projection coordinates, a tuple
        of masked arrays are returned.

        Args:
            xm (list or array): point or sequence of x-coordinates in
                                 meters (map projection)
            ym (list or array): point or sequence of y-coordinates in
                                 meters (map projection)

        Returns:
            x, y : column and row grid cell indexes as 2 scalars or arrays

        Raises:
            ValueError: if the return point is outside the area domain

        """
        if isinstance(xm, list):
            xm = np.array(xm)
        if isinstance(ym, list):
            ym = np.array(ym)

        if ((isinstance(xm, np.ndarray) and
             not isinstance(ym, np.ndarray)) or (not isinstance(xm, np.ndarray) and isinstance(ym, np.ndarray))):
            raise ValueError("Both projection coordinates xm and ym needs to be of " +
                             "the same type and have the same dimensions!")

        if isinstance(xm, np.ndarray) and isinstance(ym, np.ndarray):
            if xm.shape != ym.shape:
                raise ValueError(
                    "projection coordinates xm and ym is not of the same shape!")

        upl_x = self.area_extent[0]
        upl_y = self.area_extent[3]
        xscale = (self.area_extent[2] -
                  self.area_extent[0]) / float(self.width)
        # because rows direction is the opposite of y's
        yscale = (self.area_extent[1] -
                  self.area_extent[3]) / float(self.height)

        x__ = (xm - upl_x) / xscale
        y__ = (ym - upl_y) / yscale

        if isinstance(x__, np.ndarray) and isinstance(y__, np.ndarray):
            mask = (((x__ < 0) | (x__ >= self.width)) |
                    ((y__ < 0) | (y__ >= self.height)))
            return (np.ma.masked_array(x__.astype('int'), mask=mask,
                                       fill_value=-1, copy=False),
                    np.ma.masked_array(y__.astype('int'), mask=mask,
                                       fill_value=-1, copy=False))
        else:
            if ((x__ < 0 or x__ >= self.width) or
                    (y__ < 0 or y__ >= self.height)):
                raise ValueError('Point outside area:( %f %f)' % (x__, y__))
            return int(x__), int(y__)

    def get_lonlat(self, row, col):
        """Retrieve lon and lat values of single point in area grid.

        Parameters
        ----------
        row : int
        col : int

        Returns
        -------
        (lon, lat) : tuple of floats

        """
        lon, lat = self.get_lonlats(nprocs=None, data_slice=(row, col))
        return lon.item(), lat.item()

    @staticmethod
    def _do_rotation(xspan, yspan, rot_deg=0):
        """Apply a rotation factor to a matrix of points."""
        if hasattr(xspan, 'chunks'):
            # we were given dask arrays, use dask functions
            import dask.array as numpy
        else:
            numpy = np
        rot_rad = numpy.radians(rot_deg)
        rot_mat = numpy.array([[np.cos(rot_rad),  np.sin(rot_rad)], [-np.sin(rot_rad), np.cos(rot_rad)]])
        x, y = numpy.meshgrid(xspan, yspan)
        return numpy.einsum('ji, mni -> jmn', rot_mat, numpy.dstack([x, y]))

    def get_proj_vectors_dask(self, chunks=None, dtype=None):
        """Get projection vectors."""
        warnings.warn("'get_proj_vectors_dask' is deprecated, please use "
                      "'get_proj_vectors' with the 'chunks' keyword argument specified.", DeprecationWarning)
        if chunks is None:
            chunks = CHUNK_SIZE  # FUTURE: Use a global config object instead
        return self.get_proj_vectors(dtype=dtype, chunks=chunks)

    def _get_proj_vectors(self, dtype=None, check_rotation=True, chunks=None):
        """Get 1D projection coordinates."""
        x_kwargs = {}
        y_kwargs = {}

        if chunks is not None and not isinstance(chunks, int):
            y_chunks = chunks[0]
            x_chunks = chunks[1]
        else:
            y_chunks = x_chunks = chunks

        if x_chunks is not None or y_chunks is not None:
            # use dask functions instead of numpy
            from dask.array import arange
            x_kwargs = {'chunks': x_chunks}
            y_kwargs = {'chunks': y_chunks}
        else:
            arange = np.arange
        if check_rotation and self.rotation != 0:
            warnings.warn("Projection vectors will not be accurate because rotation is not 0", RuntimeWarning)
        if dtype is None:
            dtype = self.dtype
        x_kwargs['dtype'] = dtype
        y_kwargs['dtype'] = dtype

        target_x = arange(self.width, **x_kwargs) * self.pixel_size_x + self.pixel_upper_left[0]
        target_y = arange(self.height, **y_kwargs) * -self.pixel_size_y + self.pixel_upper_left[1]
        return target_x, target_y

    def get_proj_vectors(self, dtype=None, chunks=None):
        """Calculate 1D projection coordinates for the X and Y dimension.

        Parameters
        ----------
        dtype : numpy.dtype
            Numpy data type for the returned arrays
        chunks : int or tuple
            Return dask arrays with the chunk size specified. If this is a
            tuple then the first element is the Y array's chunk size and the
            second is the X array's chunk size.

        Returns
        -------
        tuple: (X, Y) where X and Y are 1-dimensional numpy arrays

        The data type of the returned arrays can be controlled with the
        `dtype` keyword argument. If `chunks` is provided then dask arrays
        are returned instead.

        """
        return self._get_proj_vectors(dtype=dtype, chunks=chunks)

    def get_proj_coords_dask(self, chunks=None, dtype=None):
        """Get projection coordinates."""
        warnings.warn("'get_proj_coords_dask' is deprecated, please use "
                      "'get_proj_coords' with the 'chunks' keyword argument specified.", DeprecationWarning)
        if chunks is None:
            chunks = CHUNK_SIZE  # FUTURE: Use a global config object instead
        return self.get_proj_coords(chunks=chunks, dtype=dtype)

    def get_proj_coords(self, data_slice=None, dtype=None, chunks=None):
        """Get projection coordinates of grid.

        Parameters
        ----------
        data_slice : slice object, optional
            Calculate only coordinates for specified slice
        dtype : numpy.dtype, optional
            Data type of the returned arrays
        chunks: int or tuple, optional
            Create dask arrays and use this chunk size

        Returns
        -------
        (target_x, target_y) : tuple of numpy arrays
            Grids of area x- and y-coordinates in projection units

        .. versionchanged:: 1.11.0

            Removed 'cache' keyword argument and add 'chunks' for creating
            dask arrays.

        """
        target_x, target_y = self._get_proj_vectors(dtype=dtype, check_rotation=False, chunks=chunks)
        if data_slice is not None and isinstance(data_slice, slice):
            target_y = target_y[data_slice]
        elif data_slice is not None:
            target_y = target_y[data_slice[0]]
            target_x = target_x[data_slice[1]]

        if self.rotation != 0:
            res = self._do_rotation(target_x, target_y, self.rotation)
            target_x, target_y = res[0, :, :], res[1, :, :]
        elif chunks is not None:
            import dask.array as da
            target_x, target_y = da.meshgrid(target_x, target_y)
        else:
            target_x, target_y = np.meshgrid(target_x, target_y)

        return target_x, target_y

    @property
    def projection_x_coords(self):
        """Return projection X coordinates."""
        if self.rotation != 0:
            # rotation is only supported in 'get_proj_coords' right now
            return self.get_proj_coords(data_slice=(0, slice(None)))[0].squeeze()
        return self.get_proj_vectors()[0]

    @property
    def projection_y_coords(self):
        """Return projection Y coordinates."""
        if self.rotation != 0:
            # rotation is only supported in 'get_proj_coords' right now
            return self.get_proj_coords(data_slice=(slice(None), 0))[1].squeeze()
        return self.get_proj_vectors()[1]

    @property
    def outer_boundary_corners(self):
        """Return the lon,lat of the outer edges of the corner points."""
        from pyresample.spherical_geometry import Coordinate
        proj = Proj(self.crs)
        corner_lons, corner_lats = proj((self.area_extent[0], self.area_extent[2],
                                         self.area_extent[2], self.area_extent[0]),
                                        (self.area_extent[3], self.area_extent[3],
                                         self.area_extent[1], self.area_extent[1]),
                                        inverse=True)
        return [Coordinate(corner_lons[0], corner_lats[0]),
                Coordinate(corner_lons[1], corner_lats[1]),
                Coordinate(corner_lons[2], corner_lats[2]),
                Coordinate(corner_lons[3], corner_lats[3])]

    def get_lonlats_dask(self, chunks=None, dtype=None):
        """Get longitudes and latitudes."""
        warnings.warn("'get_lonlats_dask' is deprecated, please use "
                      "'get_lonlats' with the 'chunks' keyword argument specified.", DeprecationWarning)
        if chunks is None:
            chunks = CHUNK_SIZE  # FUTURE: Use a global config object instead
        return self.get_lonlats(chunks=chunks, dtype=dtype)

    def get_lonlats(self, nprocs=None, data_slice=None, cache=False, dtype=None, chunks=None):
        """Return lon and lat arrays of area.

        Parameters
        ----------
        nprocs : int, optional
            Number of processor cores to be used.
            Defaults to the nprocs set when instantiating object
        data_slice : slice object, optional
            Calculate only coordinates for specified slice
        cache : bool, optional
            Store result the result. Requires data_slice to be None
        dtype : numpy.dtype, optional
            Data type of the returned arrays
        chunks: int or tuple, optional
            Create dask arrays and use this chunk size

        Returns
        -------
        (lons, lats) : tuple of numpy arrays
            Grids of area lons and and lats

        """
        if cache:
            warnings.warn("'cache' keyword argument will be removed in the "
                          "future and data will not be cached.", PendingDeprecationWarning)
        if dtype is None:
            dtype = self.dtype

        if self.lons is not None:
            # Data is cache already
            lons = self.lons
            lats = self.lats
            if data_slice is not None:
                lons = lons[data_slice]
                lats = lats[data_slice]
            return lons, lats

        # Get X/Y coordinates for the whole area
        target_x, target_y = self.get_proj_coords(data_slice=data_slice, chunks=chunks, dtype=dtype)
        if nprocs is None and not hasattr(target_x, 'chunks'):
            nprocs = self.nprocs
        if nprocs is not None and hasattr(target_x, 'chunks'):
            # we let 'get_proj_coords' decide if dask arrays should be made
            # but if the user provided nprocs then this doesn't make sense
            raise ValueError("Can't specify 'nprocs' and 'chunks' at the same time")

        if hasattr(target_x, 'chunks'):
            # we are using dask arrays, map blocks to th
            from dask.array import map_blocks
            res = map_blocks(invproj, target_x, target_y,
                             chunks=(target_x.chunks[0], target_x.chunks[1], 2),
                             new_axis=[2], proj_dict=self.crs_wkt).astype(dtype)
            return res[:, :, 0], res[:, :, 1]

        if nprocs > 1:
            target_proj = Proj_MP(self.crs)
        else:
            target_proj = Proj(self.crs)

        # Get corresponding longitude and latitude values
        lons, lats = target_proj(target_x, target_y, inverse=True, nprocs=nprocs)
        lons = np.asanyarray(lons, dtype=dtype)
        lats = np.asanyarray(lats, dtype=dtype)

        if cache and data_slice is None:
            # Cache the result if requested
            self.lons = lons
            self.lats = lats

        return lons, lats

    @property
    def proj4_string(self):
        """Return projection definition as Proj.4 string."""
        warnings.warn("'proj4_string' is deprecated, please use 'proj_str' "
                      "instead.", DeprecationWarning)
        return proj4_dict_to_str(self.proj_dict)

    def _get_slice_starts_stops(self, area_to_cover):
        """Get x and y start and stop points for slicing."""
        llx, lly, urx, ury = area_to_cover.area_extent
        x, y = self.get_xy_from_proj_coords([llx, urx], [lly, ury])

        if self.area_extent[0] > self.area_extent[2]:
            xstart = 0 if x[1] is np.ma.masked else x[1]
            xstop = self.width if x[0] is np.ma.masked else x[0] + 1
        else:
            xstart = 0 if x[0] is np.ma.masked else x[0]
            xstop = self.width if x[1] is np.ma.masked else x[1] + 1
        if self.area_extent[1] > self.area_extent[3]:
            ystart = 0 if y[0] is np.ma.masked else y[0]
            ystop = self.height if y[1] is np.ma.masked else y[1] + 1
        else:
            ystart = 0 if y[1] is np.ma.masked else y[1]
            ystop = self.height if y[0] is np.ma.masked else y[0] + 1

        return xstart, xstop, ystart, ystop

    def get_area_slices(self, area_to_cover, shape_divisible_by=None):
        """Compute the slice to read based on an `area_to_cover`."""
        if not isinstance(area_to_cover, AreaDefinition):
            raise NotImplementedError('Only AreaDefinitions can be used')

        # Intersection only required for two different projections
        proj_def_to_cover = area_to_cover.crs
        proj_def = self.crs
        if proj_def_to_cover == proj_def:
            logger.debug('Projections for data and slice areas are'
                         ' identical: %s',
                         proj_def_to_cover)
            # Get slice parameters
            xstart, xstop, ystart, ystop = self._get_slice_starts_stops(
                area_to_cover)

            return (check_slice_orientation(slice(xstart, xstop)),
                    check_slice_orientation(slice(ystart, ystop)))

        if not self.is_geostationary:
            raise NotImplementedError("Source projection must be 'geos' if "
                                      "source/target projections are not "
                                      "equal.")

        data_boundary = Boundary(*get_geostationary_bounding_box(self))
        if area_to_cover.is_geostationary:
            area_boundary = Boundary(
                *get_geostationary_bounding_box(area_to_cover))
        else:
            area_boundary = AreaDefBoundary(area_to_cover, 100)

        intersection = data_boundary.contour_poly.intersection(
            area_boundary.contour_poly)
        if intersection is None:
            logger.debug('Cannot determine appropriate slicing. '
                         "Data and projection area do not overlap.")
            raise NotImplementedError
        x, y = self.get_xy_from_lonlat(np.rad2deg(intersection.lon),
                                       np.rad2deg(intersection.lat))
        x_slice = slice(np.ma.min(x), np.ma.max(x) + 1)
        y_slice = slice(np.ma.min(y), np.ma.max(y) + 1)
        if shape_divisible_by is not None:
            x_slice = _make_slice_divisible(x_slice, self.width,
                                            factor=shape_divisible_by)
            y_slice = _make_slice_divisible(y_slice, self.height,
                                            factor=shape_divisible_by)

        return (check_slice_orientation(x_slice),
                check_slice_orientation(y_slice))

    def crop_around(self, other_area):
        """Crop this area around `other_area`."""
        xslice, yslice = self.get_area_slices(other_area)
        return self[yslice, xslice]

    def __getitem__(self, key):
        """Apply slices to the area_extent and size of the area."""
        yslice, xslice = key
        # Get actual values, replace Nones
        yindices = yslice.indices(self.height)
        total_rows = int((yindices[1] - yindices[0]) / yindices[2])
        ystopactual = yindices[1] - (yindices[1] - 1) % yindices[2]
        xindices = xslice.indices(self.width)
        total_cols = int((xindices[1] - xindices[0]) / xindices[2])
        xstopactual = xindices[1] - (xindices[1] - 1) % xindices[2]
        yslice = slice(yindices[0], ystopactual, yindices[2])
        xslice = slice(xindices[0], xstopactual, xindices[2])

        new_area_extent = ((self.pixel_upper_left[0] + (xslice.start - 0.5) * self.pixel_size_x),
                           (self.pixel_upper_left[1] - (yslice.stop - 0.5) * self.pixel_size_y),
                           (self.pixel_upper_left[0] + (xslice.stop - 0.5) * self.pixel_size_x),
                           (self.pixel_upper_left[1] - (yslice.start - 0.5) * self.pixel_size_y))

        new_area = AreaDefinition(self.area_id, self.description,
                                  self.proj_id, self.crs,
                                  total_cols,
                                  total_rows,
                                  new_area_extent)
        new_area.crop_offset = (self.crop_offset[0] + yslice.start,
                                self.crop_offset[1] + xslice.start)
        return new_area

    def geocentric_resolution(self, ellps='WGS84', radius=None):
        """Find best estimate for overall geocentric resolution.

        This method is extremely important to the results of KDTree-based
        resamplers like the nearest neighbor resampling. This is used to
        determine how far the KDTree should be queried for valid pixels
        before giving up (`radius_of_influence`). This method attempts to
        make a best guess at what geocentric resolution (the units used by
        the KDTree) represents the majority of an area.

        To do this this method will:

        1. Create a vertical mid-line and a horizontal mid-line.
        2. Convert these coordinates to geocentric coordinates.
        3. Compute the distance between points along these lines.
        4. Take the histogram of each set of distances and find the
           bin with the most points.
        5. Take the average of the edges of that bin.
        6. Return the maximum of the vertical and horizontal bin
           edge averages.

        """
        from pyproj import transform
        rows, cols = self.shape
        mid_row = rows // 2
        mid_col = cols // 2
        x, y = self.get_proj_vectors()
        mid_col_x = np.repeat(x[mid_col], y.size)
        mid_row_y = np.repeat(y[mid_row], x.size)
        src = Proj(self.crs)
        if radius:
            dst = Proj("+proj=cart +a={} +b={}".format(radius, radius))
        else:
            dst = Proj("+proj=cart +ellps={}".format(ellps))
        # need some altitude, go with the surface (0)
        alt_x = np.zeros(x.size)
        alt_y = np.zeros(y.size)
        # convert our midlines to (X, Y, Z) geocentric coordinates
        hor_xyz = np.stack(transform(src, dst, x, mid_row_y, alt_x), axis=1)
        vert_xyz = np.stack(transform(src, dst, mid_col_x, y, alt_y), axis=1)
        # Find the distance in meters along our midlines
        hor_dist = np.linalg.norm(np.diff(hor_xyz, axis=0), axis=1)
        vert_dist = np.linalg.norm(np.diff(vert_xyz, axis=0), axis=1)
        # Get rid of any NaNs or infinite values
        hor_dist = hor_dist[np.isfinite(hor_dist)]
        vert_dist = vert_dist[np.isfinite(vert_dist)]
        # use the average of the largest histogram bin to avoid
        # outliers and really large values.
        # Very useful near edge of disk geostationary areas.
        hor_res = vert_res = 0
        if hor_dist.size:
            hor_res = np.mean(np.histogram_bin_edges(hor_dist)[:2])
        if vert_dist.size:
            vert_res = np.mean(np.histogram_bin_edges(vert_dist)[:2])
        # Use the maximum distance between the two midlines instead of
        # binning both of them together. If we binned them together then
        # we are highly dependent on the shape of the area (more rows in
        # the area would almost always mean that we resulted in the vertical
        # midline's distance).
        res = max(hor_res, vert_res)
        if not res:
            raise RuntimeError("Could not calculate geocentric resolution")
        # return np.max(np.concatenate(vert_dist, hor_dist))  # alternative to histogram
        return res


def _make_slice_divisible(sli, max_size, factor=2):
    """Make the given slice even in size."""
    rem = (sli.stop - sli.start) % factor
    if rem != 0:
        adj = factor - rem
        if sli.stop + 1 + rem < max_size:
            sli = slice(sli.start, sli.stop + adj)
        elif sli.start > 0:
            sli = slice(sli.start - adj, sli.stop)
        else:
            sli = slice(sli.start, sli.stop - rem)

    return sli


def get_geostationary_angle_extent(geos_area):
    """Get the max earth (vs space) viewing angles in x and y."""
    # get some projection parameters
    a, b = proj4_radius_parameters(geos_area.crs)
    h = get_geostationary_height(geos_area.crs)
    req = a / 1000.0
    rp = b / 1000.0
    h = h / 1000.0 + req

    # compute some constants
    aeq = 1 - req ** 2 / (h ** 2)
    ap_ = 1 - rp ** 2 / (h ** 2)

    # generate points around the north hemisphere in satellite projection
    # make it a bit smaller so that we stay inside the valid area
    xmax = np.arccos(np.sqrt(aeq))
    ymax = np.arccos(np.sqrt(ap_))
    return xmax, ymax


def get_geostationary_bounding_box(geos_area, nb_points=50):
    """Get the bbox in lon/lats of the valid pixels inside `geos_area`.

    Args:
      nb_points: Number of points on the polygon

    """
    xmax, ymax = get_geostationary_angle_extent(geos_area)
    h = get_geostationary_height(geos_area.crs)

    # generate points around the north hemisphere in satellite projection
    # make it a bit smaller so that we stay inside the valid area
    x = np.cos(np.linspace(-np.pi, 0, int(nb_points / 2.0))) * (xmax - 0.0001)
    y = -np.sin(np.linspace(-np.pi, 0, int(nb_points / 2.0))) * (ymax - 0.0001)

    ll_x, ll_y, ur_x, ur_y = geos_area.area_extent

    x *= h
    y *= h

    x = np.clip(np.concatenate([x, x[::-1]]), min(ll_x, ur_x), max(ll_x, ur_x))
    y = np.clip(np.concatenate([y, -y]), min(ll_y, ur_y), max(ll_y, ur_y))

    return Proj(geos_area.crs)(x, y, inverse=True)


def combine_area_extents_vertical(area1, area2):
    """Combine the area extents of areas 1 and 2."""
    if (area1.area_extent[0] == area2.area_extent[0]
            and area1.area_extent[2] == area2.area_extent[2]):
        current_extent = list(area1.area_extent)
        if np.isclose(area1.area_extent[1], area2.area_extent[3]):
            current_extent[1] = area2.area_extent[1]
        elif np.isclose(area1.area_extent[3], area2.area_extent[1]):
            current_extent[3] = area2.area_extent[3]
        else:
            raise IncompatibleAreas(
                "Can't concatenate non-contiguous area definitions: "
                "{0} and {1}".format(area1, area2))
    else:
        raise IncompatibleAreas(
            "Can't concatenate area definitions with "
            "incompatible area extents: "
            "{0} and {1}".format(area1, area2))
    return current_extent


def concatenate_area_defs(area1, area2, axis=0):
    """Append *area2* to *area1* and return the results."""
    crs_is_equal = area1.crs == area2.crs
    if axis == 0:
        same_size = area1.width == area2.width
    else:
        raise NotImplementedError('Only vertical contatenation is supported.')
    if not crs_is_equal or not same_size:
        raise IncompatibleAreas("Can't concatenate area definitions with "
                                "different projections: "
                                "{0} and {1}".format(area1, area2))

    if axis == 0:
        area_extent = combine_area_extents_vertical(area1, area2)
        x_size = int(area1.width)
        y_size = int(area1.height + area2.height)
    else:
        raise NotImplementedError('Only vertical contatenation is supported.')
    return AreaDefinition(area1.area_id, area1.description, area1.proj_id,
                          area1.crs, x_size, y_size,
                          area_extent)


class StackedAreaDefinition(BaseDefinition):
    """Definition based on muliple vertically stacked AreaDefinitions."""

    def __init__(self, *definitions, **kwargs):
        """Initialize StackedAreaDefinition based on *definitions*.

        *kwargs* used here are `nprocs` and `dtype` (see AreaDefinition).

        """
        nprocs = kwargs.get('nprocs', 1)
        super(StackedAreaDefinition, self).__init__(nprocs=nprocs)
        self.dtype = kwargs.get('dtype', np.float64)
        self.defs = []
        self.crs_wkt = None
        for definition in definitions:
            self.append(definition)

    @property
    def crs(self):
        return CRS.from_wkt(self.crs_wkt)

    @property
    def proj_dict(self):
        return self.crs.to_dict()

    @property
    def width(self):
        """Return width of the area definition."""
        return self.defs[0].width

    @property
    def x_size(self):
        """Return width of the area definition."""
        warnings.warn("'x_size' is deprecated, use 'width' instead.", PendingDeprecationWarning)
        return self.width

    @property
    def height(self):
        """Return height of the area definition."""
        return sum(definition.height for definition in self.defs)

    @property
    def y_size(self):
        """Return height of the area definition."""
        warnings.warn("'y_size' is deprecated, use 'height' instead.", PendingDeprecationWarning)
        return self.height

    @property
    def size(self):
        """Return size of the area definition."""
        return self.height * self.width

    @property
    def shape(self):
        """Return shape of the area definition."""
        return (self.height, self.width)

    def append(self, definition):
        """Append another definition to the area."""
        if isinstance(definition, StackedAreaDefinition):
            for area in definition.defs:
                self.append(area)
            return
        if definition.height == 0:
            return
        if not self.defs:
            self.crs_wkt = definition.crs_wkt
        elif self.crs != definition.crs:
            raise NotImplementedError('Cannot append areas:'
                                      ' CRS mismatch')
        try:
            self.defs[-1] = concatenate_area_defs(self.defs[-1], definition)
        except (IncompatibleAreas, IndexError):
            self.defs.append(definition)

    def get_lonlats(self, nprocs=None, data_slice=None, cache=False, dtype=None, chunks=None):
        """Return lon and lat arrays of the area."""
        if chunks is not None:
            from dask.array import vstack
        else:
            vstack = np.vstack

        llons = []
        llats = []
        try:
            row_slice, col_slice = data_slice
        except TypeError:
            row_slice = slice(0, self.height)
            col_slice = slice(0, self.width)
        offset = 0
        for def_idx, areadef in enumerate(self.defs):
            # compute appropriate chunks for the current AreaDefinition
            chunks_for_areadef = self._get_chunks_for_areadef_in_stacked_areadef(chunks, def_idx)

            local_row_slice = slice(max(row_slice.start - offset, 0),
                                    min(max(row_slice.stop - offset, 0), areadef.height),
                                    row_slice.step)
            lons, lats = areadef.get_lonlats(nprocs=nprocs, data_slice=(local_row_slice, col_slice),
                                             cache=cache, dtype=dtype, chunks=chunks_for_areadef)

            llons.append(lons)
            llats.append(lats)
            offset += lons.shape[0]

        self.lons = vstack(llons)
        self.lats = vstack(llats)

        return self.lons, self.lats

    def _get_chunks_for_areadef_in_stacked_areadef(self, chunks_stacked_areadef, areadef_idx):
        """Get the chunks for an AreaDefinition stored based on another chunked StackedAreaDefinition."""
        if isinstance(chunks_stacked_areadef, tuple) and isinstance(chunks_stacked_areadef[0], int):
            # defined chunk is just an integer, so use that for all areadefs
            chunks_for_areadef = chunks_stacked_areadef
        elif isinstance(chunks_stacked_areadef, tuple) and len(chunks_stacked_areadef[0]) == len(self.defs):
            # amount of chunks defined matches the amout of areadefs,
            # so assign each chunk to each areadef following the array order
            chunks_for_areadef = (chunks_stacked_areadef[0][areadef_idx], chunks_stacked_areadef[1])
        elif isinstance(chunks_stacked_areadef, tuple) and len(chunks_stacked_areadef[0]) != len(self.defs):
            # too many/few chunks defined, assignment is ambiguous, so use the actual shape of the areadef instead
            chunks_for_areadef = (self.defs[areadef_idx].shape[0], chunks_stacked_areadef[1])
        else:
            chunks_for_areadef = chunks_stacked_areadef

        return chunks_for_areadef

    def get_lonlats_dask(self, chunks=None, dtype=None):
        """Return lon and lat dask arrays of the area."""
        warnings.warn("'get_lonlats_dask' is deprecated, please use "
                      "'get_lonlats' with the 'chunks' keyword argument specified.",
                      DeprecationWarning)
        if chunks is None:
            chunks = CHUNK_SIZE  # FUTURE: Use a global config object instead
        return self.get_lonlats(chunks=chunks, dtype=dtype)

    def squeeze(self):
        """Generate a single AreaDefinition if possible."""
        if len(self.defs) == 1:
            return self.defs[0]
        else:
            return self

    @property
    def proj4_string(self):
        """Return projection definition as Proj.4 string."""
        warnings.warn("'proj4_string' is deprecated, please use 'proj_str' "
                      "instead.", DeprecationWarning)
        return self.defs[0].proj_str

    @property
    def proj_str(self):
        """Return projection definition as Proj.4 string."""
        return self.defs[0].proj_str

    def update_hash(self, the_hash=None):
        """Update the hash."""
        for areadef in self.defs:
            the_hash = areadef.update_hash(the_hash)
        return the_hash


def _get_slice(segments, shape):
    """Segment a 1D or 2D array."""
    if not (1 <= len(shape) <= 2):
        raise ValueError('Cannot segment array of shape: %s' % str(shape))
    else:
        size = shape[0]
        slice_length = int(np.ceil(float(size) / segments))
        start_idx = 0
        end_idx = slice_length
        while start_idx < size:
            if len(shape) == 1:
                yield slice(start_idx, end_idx)
            else:
                yield (slice(start_idx, end_idx), slice(None))
            start_idx = end_idx
            end_idx = min(start_idx + slice_length, size)


def _flatten_cartesian_coords(cartesian_coords):
    """Flatten array to (n, 3) shape."""
    shape = cartesian_coords.shape
    if len(shape) > 2:
        cartesian_coords = cartesian_coords.reshape(shape[0] *
                                                    shape[1], 3)
    return cartesian_coords


def _get_highest_level_class(obj1, obj2):
    if (not issubclass(obj1.__class__, obj2.__class__) or
            not issubclass(obj2.__class__, obj1.__class__)):
        raise TypeError('No common superclass for %s and %s' %
                        (obj1.__class__, obj2.__class__))

    if obj1.__class__ == obj2.__class__:
        klass = obj1.__class__
    elif issubclass(obj1.__class__, obj2.__class__):
        klass = obj2.__class__
    else:
        klass = obj1.__class__
    return klass


def ordered_dump(data, stream=None, Dumper=yaml.Dumper, **kwds):
    """Dump the data to YAML in ordered fashion."""
    class OrderedDumper(Dumper):
        pass

    def _dict_representer(dumper, data):
        return dumper.represent_mapping(
            yaml.resolver.BaseResolver.DEFAULT_MAPPING_TAG,
            data.items(), flow_style=False)

    OrderedDumper.add_representer(OrderedDict, _dict_representer)
    return yaml.dump(data, stream, OrderedDumper, **kwds)<|MERGE_RESOLUTION|>--- conflicted
+++ resolved
@@ -1523,9 +1523,6 @@
 
     def create_areas_def(self):
         """Generate YAML formatted representation of this area."""
-<<<<<<< HEAD
-        if self.crs.to_epsg() is not None:
-=======
         warnings.warn("'create_areas_def' is deprecated. Please use `dump` instead, which also "
                       "supports writing directly to a file.", DeprecationWarning)
 
@@ -1540,8 +1537,7 @@
         Returns:
             If file is None returns yaml str
         """
-        if hasattr(self, 'crs') and self.crs.to_epsg() is not None:
->>>>>>> 49a3d7d8
+        if self.crs.to_epsg() is not None:
             proj_dict = {'EPSG': self.crs.to_epsg()}
         else:
             proj_dict = self.crs.to_dict()
