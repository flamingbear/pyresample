--- conflicted
+++ resolved
@@ -43,7 +43,6 @@
                   'odc-geo': ['odc-geo'],
                   'tests': test_requires}
 
-<<<<<<< HEAD
 all_extras = []
 for extra_deps in extras_require.values():
     all_extras.extend(extra_deps)
@@ -51,8 +50,6 @@
 
 setup_requires = ['numpy>=1.10.0', 'cython']
 
-=======
->>>>>>> 48f10d3c
 if sys.platform.startswith("win"):
     extra_compile_args = []
 else:
